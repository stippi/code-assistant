--- conflicted
+++ resolved
@@ -304,38 +304,10 @@
                 // Handle content block start
                 Some("content_block_start") => {
                     if let Some(index) = json.get("index").and_then(|v| v.as_u64()) {
-                        let _index = index as usize;
+                        let index = index as usize;
                         let content_block = json.get("content_block");
 
                         if let Some(content_block) = content_block {
-<<<<<<< HEAD
-                            let block_type = content_block.get("type").and_then(Value::as_str).unwrap_or("text");
-                            let index_as_usize = index as usize;
-                            current_block_types.insert(index_as_usize, block_type.to_string());
-                            
-                            match block_type {
-                                "text" => {
-                                    // Initialize text content
-                                    current_texts.insert(index_as_usize, String::new());
-                                    let text = content_block.get("text").and_then(Value::as_str).unwrap_or("");
-                                    current_texts.entry(index_as_usize).and_modify(|e| e.push_str(text));
-                                }
-                                "thinking" => {
-                                    // Initialize thinking content
-                                    current_texts.insert(index_as_usize, String::new());
-                                    let thinking = content_block.get("thinking").and_then(Value::as_str).unwrap_or("");
-                                    current_texts.entry(index_as_usize).and_modify(|e| e.push_str(thinking));
-                                }
-                                "tool_use" => {
-                                    // Initialize tool content
-                                    current_texts.insert(index_as_usize, String::new());
-                                    let id = content_block.get("id").and_then(Value::as_str).unwrap_or("tool-id").to_string();
-                                    let name = content_block.get("name").and_then(Value::as_str).unwrap_or("tool-name").to_string();
-                                    tool_properties.insert(index_as_usize, (id, name));
-                                    
-                                    if let Some(input) = content_block.get("input").and_then(Value::as_str) {
-                                        current_texts.entry(index_as_usize).and_modify(|e| e.push_str(input));
-=======
                             let block_type = content_block
                                 .get("type")
                                 .and_then(Value::as_str)
@@ -384,7 +356,6 @@
                                         current_texts
                                             .entry(index)
                                             .and_modify(|e| e.push_str(input));
->>>>>>> aedf076b
                                     }
                                 }
                                 _ => {}
@@ -395,48 +366,14 @@
                 // Handle content block delta
                 Some("content_block_delta") => {
                     if let Some(index) = json.get("index").and_then(|v| v.as_u64()) {
-<<<<<<< HEAD
-                        let index_as_usize = index as usize;
-                        
-=======
                         let index = index as usize;
 
->>>>>>> aedf076b
                         if let Some(delta) = json.get("delta") {
                             let delta_type = delta.get("type").and_then(Value::as_str);
 
                             match delta_type {
                                 Some("text_delta") => {
                                     if let Some(text) = delta.get("text").and_then(Value::as_str) {
-<<<<<<< HEAD
-                                        current_texts.entry(index_as_usize).or_insert_with(String::new).push_str(text);
-                                    }
-                                }
-                                Some("thinking_delta") => {
-                                    if let Some(thinking) = delta.get("thinking").and_then(Value::as_str) {
-                                        current_texts.entry(index_as_usize).or_insert_with(String::new).push_str(thinking);
-                                    }
-                                }
-                                Some("input_json_delta") => {
-                                    if let Some(json_part) = delta.get("partial_json").and_then(Value::as_str) {
-                                        current_texts.entry(index_as_usize).or_insert_with(String::new).push_str(json_part);
-                                    }
-                                }
-                                _ => {}
-                            }
-                        }
-                    }
-                }
-                // Handle content block stop - finalize blocks at the end
-                Some("content_block_stop") => {
-                    if let Some(index) = json.get("index").and_then(|v| v.as_u64()) {
-                        let _index = index as usize;
-                        
-                        // Don't create the blocks yet, we'll create them all at the end
-                        // This helps with accurate ordering and ensures all deltas are processed
-                    }
-                }
-=======
                                         current_texts
                                             .entry(index)
                                             .or_insert_with(String::new)
@@ -468,7 +405,6 @@
                         }
                     }
                 }
->>>>>>> aedf076b
                 _ => {}
             }
         }
