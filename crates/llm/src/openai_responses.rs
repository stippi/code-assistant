--- conflicted
+++ resolved
@@ -1284,15 +1284,7 @@
             "https://api.openai.com/v1".to_string(),
         );
 
-<<<<<<< HEAD
-        let messages = vec![Message {
-            role: MessageRole::User,
-            content: MessageContent::Text("Hello".to_string()),
-            ..Default::default()
-        }];
-=======
         let messages = vec![Message::new_user("Hello")];
->>>>>>> ca892d7c
 
         let converted = client.convert_messages(messages);
         assert_eq!(converted.len(), 1);
@@ -1320,23 +1312,9 @@
             "https://api.openai.com/v1".to_string(),
         );
 
-<<<<<<< HEAD
-        let messages = vec![Message {
-            role: MessageRole::User,
-            content: MessageContent::Structured(vec![ContentBlock::ToolResult {
-                tool_use_id: "test_id".to_string(),
-                content: "Tool output".to_string(),
-                is_error: Some(false),
-                start_time: None,
-                end_time: None,
-            }]),
-            ..Default::default()
-        }];
-=======
         let messages = vec![Message::new_user_content(vec![
             ContentBlock::new_tool_result("test_id", "Tool output"),
         ])];
->>>>>>> ca892d7c
 
         let converted = client.convert_messages(messages);
         assert_eq!(converted.len(), 1);
@@ -1453,38 +1431,6 @@
         // 4. The encrypted reasoning should be preserved in the next request
 
         let conversation = vec![
-<<<<<<< HEAD
-            Message {
-                role: MessageRole::User,
-                content: MessageContent::Text("What's 2+2?".to_string()),
-                ..Default::default()
-            },
-            Message {
-                role: MessageRole::Assistant,
-                content: MessageContent::Structured(vec![
-                    ContentBlock::RedactedThinking {
-                        id: "rs_12345".to_string(),
-                        summary: vec![ReasoningSummaryItem::SummaryText {
-                            text: "Math reasoning".to_string(),
-                        }],
-                        data: "encrypted_math_reasoning".to_string(),
-                        start_time: None,
-                        end_time: None,
-                    },
-                    ContentBlock::Text {
-                        text: "2+2 equals 4.".to_string(),
-                        start_time: None,
-                        end_time: None,
-                    },
-                ]),
-                ..Default::default()
-            },
-            Message {
-                role: MessageRole::User,
-                content: MessageContent::Text("What about 3+3?".to_string()),
-                ..Default::default()
-            },
-=======
             Message::new_user("What's 2+2?"),
             Message::new_assistant_content(vec![
                 ContentBlock::new_redacted_thinking(
@@ -1495,7 +1441,6 @@
                 ContentBlock::new_text("2+2 equals 4."),
             ]),
             Message::new_user("What about 3+3?"),
->>>>>>> ca892d7c
         ];
 
         let converted = client.convert_messages(conversation);
@@ -1568,45 +1513,6 @@
             "https://api.openai.com/v1".to_string(),
         );
 
-<<<<<<< HEAD
-        let messages = vec![Message {
-            role: MessageRole::Assistant,
-            content: MessageContent::Structured(vec![
-                ContentBlock::Text {
-                    text: "First text".to_string(),
-                    start_time: None,
-                    end_time: None,
-                },
-                ContentBlock::ToolUse {
-                    id: "tool_123".to_string(),
-                    name: "test_tool".to_string(),
-                    input: serde_json::json!({"arg": "value"}),
-                    start_time: None,
-                    end_time: None,
-                },
-                ContentBlock::Text {
-                    text: "Second text".to_string(),
-                    start_time: None,
-                    end_time: None,
-                },
-                ContentBlock::RedactedThinking {
-                    id: "rs_456".to_string(),
-                    summary: vec![ReasoningSummaryItem::SummaryText {
-                        text: "Some reasoning".to_string(),
-                    }],
-                    data: "encrypted_data".to_string(),
-                    start_time: None,
-                    end_time: None,
-                },
-                ContentBlock::Text {
-                    text: "Third text".to_string(),
-                    start_time: None,
-                    end_time: None,
-                },
-            ]),
-            ..Default::default()
-        }];
-=======
         let messages = vec![Message::new_assistant_content(vec![
             ContentBlock::new_text("First text"),
             ContentBlock::new_tool_use(
@@ -1618,7 +1524,6 @@
             ContentBlock::new_redacted_thinking("rs_456", vec!["Some reasoning"], "encrypted_data"),
             ContentBlock::new_text("Third text"),
         ])];
->>>>>>> ca892d7c
 
         let converted = client.convert_messages(messages);
         assert_eq!(converted.len(), 5);
@@ -1694,28 +1599,6 @@
             "https://api.openai.com/v1".to_string(),
         );
 
-<<<<<<< HEAD
-        let messages = vec![Message {
-            role: MessageRole::Assistant,
-            content: MessageContent::Structured(vec![
-                ContentBlock::RedactedThinking {
-                    id: "rs_67890".to_string(),
-                    summary: vec![ReasoningSummaryItem::SummaryText {
-                        text: "Previous reasoning".to_string(),
-                    }],
-                    data: "encrypted_reasoning_data".to_string(),
-                    start_time: None,
-                    end_time: None,
-                },
-                ContentBlock::Text {
-                    text: "Based on my reasoning, here's the answer.".to_string(),
-                    start_time: None,
-                    end_time: None,
-                },
-            ]),
-            ..Default::default()
-        }];
-=======
         let messages = vec![Message::new_assistant_content(vec![
             ContentBlock::new_redacted_thinking(
                 "rs_67890",
@@ -1724,7 +1607,6 @@
             ),
             ContentBlock::new_text("Based on my reasoning, here's the answer."),
         ])];
->>>>>>> ca892d7c
 
         let converted = client.convert_messages(messages);
         assert_eq!(converted.len(), 2);
