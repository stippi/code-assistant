--- conflicted
+++ resolved
@@ -287,14 +287,10 @@
     client: Client,
     base_url: String,
     model: String,
-<<<<<<< HEAD
-
+    model_temperatures: HashMap<String, f32>,
     // Customization points
     auth_provider: Box<dyn AuthProvider>,
     request_customizer: Box<dyn RequestCustomizer>,
-=======
-    model_temperatures: HashMap<String, f32>,
->>>>>>> 554aefd6
 }
 
 impl OpenAIClient {
@@ -308,7 +304,7 @@
             client: Client::new(),
             base_url,
             model,
-<<<<<<< HEAD
+            model_temperatures,
             auth_provider: Box::new(ApiKeyAuth::new(api_key)),
             request_customizer: Box::new(DefaultRequestCustomizer),
         }
@@ -321,15 +317,14 @@
         auth_provider: Box<dyn AuthProvider>,
         request_customizer: Box<dyn RequestCustomizer>,
     ) -> Self {
+        let model_temperatures = Self::default_temperatures();
         Self {
             client: Client::new(),
             base_url,
             model,
+            model_temperatures,
             auth_provider,
             request_customizer,
-=======
-            model_temperatures,
->>>>>>> 554aefd6
         }
     }
 
