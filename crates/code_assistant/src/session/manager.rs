use anyhow::Result;
use llm::Message;
use std::collections::HashMap;
use std::sync::Arc;
use std::time::SystemTime;
use tokio::sync::Mutex;

use crate::agent::{Agent, AgentComponents};
use crate::config::ProjectManager;
use crate::persistence::{
    generate_session_id, ChatMetadata, ChatSession, FileSessionPersistence, SessionModelConfig,
};
use crate::session::instance::SessionInstance;
use crate::session::{SessionConfig, SessionState};
use crate::ui::ui_events::UiEvent;
use crate::ui::UserInterface;
use crate::utils::CommandExecutor;
use llm::LLMProvider;
use tracing::{debug, error};

/// The main SessionManager that manages multiple active sessions with on-demand agents
pub struct SessionManager {
    /// Persistence layer for saving/loading sessions
    persistence: FileSessionPersistence,

    /// Active session instances (session_id -> SessionInstance)
    /// These can have running agents
    active_sessions: HashMap<String, SessionInstance>,

    /// The currently UI-active session ID
    active_session_id: Option<String>,

    /// Template configuration applied to each new session
    session_config_template: SessionConfig,

    /// Default model name to use when creating sessions
    default_model_name: String,
}

impl SessionManager {
    /// Create a new SessionManager
    pub fn new(
        persistence: FileSessionPersistence,
        session_config_template: SessionConfig,
        default_model_name: String,
    ) -> Self {
        Self {
            persistence,
            active_sessions: HashMap::new(),
            active_session_id: None,
            session_config_template,
            default_model_name,
        }
    }

    /// Create a new session and return its ID
    pub fn create_session(&mut self, name: Option<String>) -> Result<String> {
        // Always create sessions with a default model config
        let default_model_config = self.default_model_config();
        self.create_session_with_config(name, None, Some(default_model_config))
    }

    /// Get the default model configuration
    fn default_model_config(&self) -> SessionModelConfig {
        SessionModelConfig::new(self.default_model_name.clone())
    }

    /// Create a new session with optional model config and return its ID
    pub fn create_session_with_config(
        &mut self,
        name: Option<String>,
        session_config_override: Option<SessionConfig>,
        model_config: Option<SessionModelConfig>,
    ) -> Result<String> {
        let session_id = generate_session_id();
        let session_name = name.unwrap_or_default(); // Empty string if no name provided

        let session = ChatSession::new_empty(
            session_id.clone(),
            session_name,
            session_config_override.unwrap_or_else(|| self.session_config_template.clone()),
            model_config,
        );

        // Save to persistence
        self.persistence.save_chat_session(&session)?;

        // Create session instance
        let instance = SessionInstance::new(session);

        // Add to active sessions
        self.active_sessions.insert(session_id.clone(), instance);

        Ok(session_id)
    }

    /// Load a session from persistence and make it active
    pub fn load_session(&mut self, session_id: &str) -> Result<Vec<Message>> {
        // Load from persistence
        let session = self
            .persistence
            .load_chat_session(session_id)?
            .ok_or_else(|| anyhow::anyhow!("Session not found: {session_id}"))?;

        let messages = session.messages.clone();

        // Create session instance
        let instance = SessionInstance::new(session);

        // Add to active sessions
        self.active_sessions
            .insert(session_id.to_string(), instance);

        Ok(messages)
    }

    /// Set the UI-active session and return events for UI update
    pub async fn set_active_session(
        &mut self,
        session_id: String,
    ) -> Result<Vec<crate::ui::ui_events::UiEvent>> {
        // Deactivate old session
        if let Some(old_id) = &self.active_session_id {
            if old_id != &session_id {
                if let Some(old_session) = self.active_sessions.get_mut(old_id) {
                    old_session.set_ui_connected(false);
                }
            }
        }

        // Check if session exists
        let session_exists = self.active_sessions.contains_key(&session_id);

        // Load session if it doesn't exist
        if !session_exists {
            self.load_session(&session_id)?;
        }

        // Ensure the session has a model configuration and capture it for UI update
        let mut needs_persist = false;
        {
            let session_instance = self.active_sessions.get_mut(&session_id).unwrap();
            session_instance.set_ui_connected(true);

            // Reload session from persistence to get latest state
            // This ensures we see any changes made by agents since session was loaded
            session_instance.reload_from_persistence(&self.persistence)?;
        }

        let model_name_for_event = {
            let existing_model_name = {
                let session_instance = self.active_sessions.get_mut(&session_id).unwrap();
                session_instance
                    .session
                    .model_config
                    .as_ref()
                    .map(|config| config.model_name.clone())
            };

            if let Some(model_name) = existing_model_name {
                model_name
            } else {
                let default_model_config = self.default_model_config();
                let model_name = default_model_config.model_name.clone();
                {
                    let session_instance = self.active_sessions.get_mut(&session_id).unwrap();
                    session_instance.session.model_config = Some(default_model_config.clone());
                }
                needs_persist = true;
                model_name
            }
        };

        // Generate UI events for connecting to this session
        let mut ui_events = {
            let session_instance = self.active_sessions.get_mut(&session_id).unwrap();
            session_instance.generate_session_connect_events()?
        };

        ui_events.push(UiEvent::UpdateCurrentModel {
            model_name: model_name_for_event.clone(),
        });

        // Set as active
        self.active_session_id = Some(session_id.clone());

        // Persist session if we had to backfill a default model configuration
        if needs_persist {
            let session_snapshot = {
                let session_instance = self.active_sessions.get(&session_id).unwrap();
                session_instance.session.clone()
            };
            self.persistence.save_chat_session(&session_snapshot)?;
        }

        Ok(ui_events)
    }

    /// Start an agent for a session with a user message
    /// This is the key method - agents run on-demand for specific messages
    pub async fn start_agent_for_message(
        &mut self,
        session_id: &str,
        content_blocks: Vec<llm::ContentBlock>,
        llm_provider: Box<dyn LLMProvider>,
        project_manager: Box<dyn ProjectManager>,
        command_executor: Box<dyn CommandExecutor>,
        ui: Arc<dyn UserInterface>,
    ) -> Result<()> {
        // Prepare session - need to scope the mutable borrow carefully
        let (session_config, proxy_ui, session_state, activity_state_ref, pending_message_ref) = {
            let session_instance = self
                .active_sessions
                .get_mut(session_id)
                .ok_or_else(|| anyhow::anyhow!("Session not found: {session_id}"))?;

            // Make sure the session instance is not stale
            session_instance.reload_from_persistence(&self.persistence)?;

            // Add structured user message to session
<<<<<<< HEAD
            let user_msg = Message {
                role: llm::MessageRole::User,
                content: llm::MessageContent::Structured(content_blocks),
                ..Default::default()
            };
            session_instance.add_message(user_msg);
=======
            session_instance.add_message(Message::new_user_content(content_blocks));
>>>>>>> ca892d7c

            // Clone all needed data to avoid borrowing conflicts
            let name = session_instance.session.name.clone();
            let session_config = session_instance.session.config.clone();
            let proxy_ui = session_instance.create_proxy_ui(ui.clone());
            let activity_state_ref = session_instance.activity_state.clone();
            let pending_message_ref = session_instance.pending_message.clone();

            let session_state = crate::session::SessionState {
                session_id: session_id.to_string(),
                name,
                messages: session_instance.messages().to_vec(),
                tool_executions: session_instance
                    .session
                    .tool_executions
                    .iter()
                    .map(|se| se.deserialize())
                    .collect::<Result<Vec<_>>>()?,
                working_memory: session_instance.session.working_memory.clone(),
                plan: session_instance.session.plan.clone(),
                config: session_config.clone(),
                next_request_id: Some(session_instance.session.next_request_id),
                model_config: session_instance.session.model_config.clone(),
            };

            // Set activity state
            session_instance
                .set_activity_state(crate::session::instance::SessionActivityState::AgentRunning);

            (
                session_config,
                proxy_ui,
                session_state,
                activity_state_ref,
                pending_message_ref,
            )
        };

        // Now save the session state with the user message (outside the borrow scope)
        self.save_session_state(session_state.clone())?;

        // Broadcast the initial state change
        let _ = ui
            .send_event(crate::ui::UiEvent::UpdateSessionActivityState {
                session_id: session_id.to_string(),
                activity_state: crate::session::instance::SessionActivityState::AgentRunning,
            })
            .await;

        // Create agent components
        let session_manager_ref = Arc::new(Mutex::new(SessionManager::new(
            self.persistence.clone(),
            self.session_config_template.clone(),
            self.default_model_name.clone(),
        )));

        let state_storage = Box::new(crate::agent::persistence::SessionStatePersistence::new(
            session_manager_ref,
        ));

        let components = AgentComponents {
            llm_provider,
            project_manager,
            command_executor,
            ui: proxy_ui,
            state_persistence: state_storage,
        };

        let mut agent = Agent::new(components, session_config.clone());

        // Set the shared pending message reference
        agent.set_pending_message_ref(pending_message_ref);

        // Load the session state into the agent
        agent.load_from_session_state(session_state).await?;

        // Spawn the agent task
        let session_id_clone = session_id.to_string();
        let ui_clone = ui.clone();

        let task_handle = tokio::spawn(async move {
            debug!("Starting agent for session {}", session_id_clone);
            let result = agent.run_single_iteration().await;

            // Always set session state back to Idle when agent task ends
            debug!(
                "Agent task ending for session {}, setting state to Idle",
                session_id_clone
            );
            if let Ok(mut state) = activity_state_ref.lock() {
                *state = crate::session::instance::SessionActivityState::Idle;
            }

            // Always broadcast the state change to UI
            let send_result = ui_clone
                .send_event(crate::ui::UiEvent::UpdateSessionActivityState {
                    session_id: session_id_clone.clone(),
                    activity_state: crate::session::instance::SessionActivityState::Idle,
                })
                .await;

            if let Err(e) = send_result {
                debug!(
                    "Failed to send UpdateSessionActivityState event for session {}: {}",
                    session_id_clone, e
                );
            } else {
                debug!(
                    "Successfully sent UpdateSessionActivityState(Idle) event for session {}",
                    session_id_clone
                );
            }

            // Log the completion with detailed error information if failed
            match &result {
                Ok(()) => {
                    debug!(
                        "Agent completed successfully for session {}",
                        session_id_clone
                    );
                }
                Err(e) => {
                    error!("Agent failed for session {}: {}", session_id_clone, e);
                    // Also log the full error chain for debugging
                    debug!(
                        "Agent error chain for session {}: {:?}",
                        session_id_clone, e
                    );

                    // Send error to UI for user notification
                    let error_message = format!("Agent error: {e}");
                    if let Err(ui_error) = ui_clone
                        .send_event(crate::ui::UiEvent::DisplayError {
                            message: error_message,
                        })
                        .await
                    {
                        error!(
                            "Failed to send error to UI for session {}: {}",
                            session_id_clone, ui_error
                        );
                    }
                }
            }
            result
        });

        // Update the task handle for this session
        if let Some(session_instance) = self.active_sessions.get_mut(session_id) {
            session_instance.task_handle = Some(task_handle);
        }

        Ok(())
    }

    /// List all available sessions (both active and persisted)
    pub fn list_all_sessions(&self) -> Result<Vec<ChatMetadata>> {
        self.persistence.list_chat_sessions()
    }

    /// Delete a session
    pub fn delete_session(&mut self, session_id: &str) -> Result<()> {
        // Remove from active sessions
        if let Some(mut session_instance) = self.active_sessions.remove(session_id) {
            session_instance.terminate_agent();
        }

        // Clear active session if it was the deleted one
        if self.active_session_id.as_deref() == Some(session_id) {
            self.active_session_id = None;
        }

        // Delete from persistence
        self.persistence.delete_chat_session(session_id)?;

        Ok(())
    }

    /// Get a session instance by ID
    pub fn get_session(&self, session_id: &str) -> Option<&SessionInstance> {
        self.active_sessions.get(session_id)
    }

    /// Get a mutable session instance by ID
    pub fn get_session_mut(&mut self, session_id: &str) -> Option<&mut SessionInstance> {
        self.active_sessions.get_mut(session_id)
    }

    /// Get the model config for a session, if any
    pub fn get_session_model_config(&self, session_id: &str) -> Result<Option<SessionModelConfig>> {
        if let Some(instance) = self.active_sessions.get(session_id) {
            Ok(instance.session.model_config.clone())
        } else {
            // Load from persistence
            match self.persistence.load_chat_session(session_id)? {
                Some(mut session) => {
                    if let Some(config) = session.model_config.take() {
                        Ok(Some(config))
                    } else {
                        Ok(None)
                    }
                }
                None => Ok(None),
            }
        }
    }

    /// Update the persisted model config for a session
    pub fn set_session_model_config(
        &mut self,
        session_id: &str,
        model_config: Option<SessionModelConfig>,
    ) -> Result<()> {
        let mut session = self
            .persistence
            .load_chat_session(session_id)?
            .ok_or_else(|| anyhow::anyhow!("Session not found: {session_id}"))?;

        session.model_config = model_config.clone();
        self.persistence.save_chat_session(&session)?;

        if let Some(instance) = self.active_sessions.get_mut(session_id) {
            instance.session.model_config = model_config;
        }

        Ok(())
    }

    /// Get the latest session ID for auto-resuming
    pub fn get_latest_session_id(&self) -> Result<Option<String>> {
        self.persistence.get_latest_session_id()
    }

    /// Get metadata for a specific session
    #[allow(dead_code)]
    pub fn get_session_metadata(&self, session_id: &str) -> Result<Option<ChatMetadata>> {
        self.persistence.get_chat_session_metadata(session_id)
    }

    /// Save agent state to a specific session
    pub fn save_session_state(&mut self, state: SessionState) -> Result<()> {
        let mut session = self
            .persistence
            .load_chat_session(&state.session_id)?
            .ok_or_else(|| anyhow::anyhow!("Session not found: {}", state.session_id))?;

        // Update session with current state
        session.name = state.name;
        session.messages = state.messages;
        session.tool_executions = state
            .tool_executions
            .into_iter()
            .map(|te| te.serialize())
            .collect::<Result<Vec<_>>>()?;
        session.working_memory = state.working_memory;
        session.plan = state.plan;
        session.config = state.config;
        session.model_config = state.model_config;
        session.next_request_id = state.next_request_id.unwrap_or(0);
        session.updated_at = SystemTime::now();

        self.persistence.save_chat_session(&session)?;

        // Update active session instance if it exists
        if let Some(instance) = self.active_sessions.get_mut(&state.session_id) {
            instance.session = session;
        }

        Ok(())
    }

    /// Get the current context size for the active session
    /// Returns the input tokens + cache reads from the most recent assistant message
    #[allow(dead_code)]
    pub fn get_current_context_size(&self) -> u32 {
        if let Some(session_id) = &self.active_session_id {
            if let Some(session_instance) = self.active_sessions.get(session_id) {
                return session_instance.get_current_context_size();
            }
        }
        0
    }

    /// Calculate total usage for the active session
    #[allow(dead_code)]
    pub fn get_total_session_usage(&self) -> llm::Usage {
        if let Some(session_id) = &self.active_session_id {
            if let Some(session_instance) = self.active_sessions.get(session_id) {
                return session_instance.calculate_total_usage();
            }
        }
        llm::Usage::zero()
    }

    /// Get usage data for a specific session
    #[allow(dead_code)]
    pub fn get_session_usage(&self, session_id: &str) -> Option<(u32, llm::Usage)> {
        if let Some(session_instance) = self.active_sessions.get(session_id) {
            let context_size = session_instance.get_current_context_size();
            let total_usage = session_instance.calculate_total_usage();
            Some((context_size, total_usage))
        } else {
            None
        }
    }

    /// Queue a user message for a running agent session
    pub fn queue_user_message(&mut self, session_id: &str, message: String) -> Result<()> {
        // Get the active session instance and update shared pending message
        let session_instance = self
            .active_sessions
            .get(session_id)
            .ok_or_else(|| anyhow::anyhow!("Session not found: {session_id}"))?;

        // Update the shared pending message
        let mut pending = session_instance.pending_message.lock().unwrap();
        match pending.as_mut() {
            Some(existing) => {
                // Append to existing message with newline separator
                if !existing.is_empty() && !existing.ends_with('\n') {
                    existing.push('\n');
                }
                existing.push_str(&message);
            }
            None => {
                // Set as new pending message
                *pending = Some(message);
            }
        }

        Ok(())
    }

    /// Check for completed agent tasks and handle their results
    /// This should be called periodically to catch agent failures
    #[allow(dead_code)]
    pub async fn check_completed_tasks(&mut self) -> Result<()> {
        let mut completed_sessions = Vec::new();

        // Check all active sessions for completed tasks
        for (session_id, session_instance) in &mut self.active_sessions {
            if let Some(ref mut task_handle) = session_instance.task_handle {
                // Check if the task is finished (non-blocking)
                if task_handle.is_finished() {
                    // Task is complete, get the result
                    match task_handle.await {
                        Ok(Ok(())) => {
                            debug!(
                                "Agent task completed successfully for session {}",
                                session_id
                            );
                        }
                        Ok(Err(e)) => {
                            error!("Agent task failed for session {}: {}", session_id, e);
                            // Log the full error chain for debugging
                            debug!("Agent error chain for session {}: {:?}", session_id, e);
                            // Note: Error display is handled in the agent task itself
                        }
                        Err(join_error) => {
                            if join_error.is_cancelled() {
                                debug!("Agent task was cancelled for session {}", session_id);
                            } else if join_error.is_panic() {
                                error!(
                                    "Agent task panicked for session {}: {:?}",
                                    session_id, join_error
                                );
                            } else {
                                error!(
                                    "Agent task join error for session {}: {}",
                                    session_id, join_error
                                );
                            }
                        }
                    }
                    completed_sessions.push(session_id.clone());
                }
            }
        }

        // Clear task handles for completed sessions
        for session_id in completed_sessions {
            if let Some(session_instance) = self.active_sessions.get_mut(&session_id) {
                session_instance.task_handle = None;
            }
        }

        Ok(())
    }

    /// Queue structured content (text + attachments) for a running agent session
    pub fn queue_structured_user_message(
        &mut self,
        session_id: &str,
        content_blocks: Vec<llm::ContentBlock>,
    ) -> Result<()> {
        // For now, convert structured content to text representation for pending messages
        // In the future, we could extend pending messages to support structured content
        let text_representation = content_blocks
            .iter()
            .filter_map(|block| match block {
                llm::ContentBlock::Text { text, .. } => Some(text.clone()),
                llm::ContentBlock::Image { media_type, .. } => {
                    Some(format!("[Image: {media_type}]"))
                }
                _ => None,
            })
            .collect::<Vec<_>>()
            .join("\n");

        self.queue_user_message(session_id, text_representation)
    }

    /// Get and clear pending message for editing
    pub fn request_pending_message_for_edit(&mut self, session_id: &str) -> Result<Option<String>> {
        // Get the active session instance and take the pending message
        let session_instance = self
            .active_sessions
            .get(session_id)
            .ok_or_else(|| anyhow::anyhow!("Session not found: {session_id}"))?;

        let mut pending = session_instance.pending_message.lock().unwrap();
        Ok(pending.take())
    }

    /// Get current pending message without clearing it
    pub fn get_pending_message(&self, session_id: &str) -> Result<Option<String>> {
        let session_instance = self
            .active_sessions
            .get(session_id)
            .ok_or_else(|| anyhow::anyhow!("Session not found: {session_id}"))?;

        let pending = session_instance.pending_message.lock().unwrap();
        Ok(pending.clone())
    }
}<|MERGE_RESOLUTION|>--- conflicted
+++ resolved
@@ -218,16 +218,7 @@
             session_instance.reload_from_persistence(&self.persistence)?;
 
             // Add structured user message to session
-<<<<<<< HEAD
-            let user_msg = Message {
-                role: llm::MessageRole::User,
-                content: llm::MessageContent::Structured(content_blocks),
-                ..Default::default()
-            };
-            session_instance.add_message(user_msg);
-=======
             session_instance.add_message(Message::new_user_content(content_blocks));
->>>>>>> ca892d7c
 
             // Clone all needed data to avoid borrowing conflicts
             let name = session_instance.session.name.clone();
