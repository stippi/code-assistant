--- conflicted
+++ resolved
@@ -189,11 +189,7 @@
         "openrouter" => Some("icons/ai_open_router.svg"),
         "ollama" => Some("icons/ai_ollama.svg"),
         "ai-core" => Some("icons/ai_sap.svg"),
-<<<<<<< HEAD
-        "cerebras" => Some("icons/brain.svg"),
-=======
         "cerebras" => Some("icons/ai_cerebras.svg"),
->>>>>>> ee581558
         "groq" => Some("icons/ai_groq.svg"),
         _ => None,
     }
