--- conflicted
+++ resolved
@@ -1057,20 +1057,9 @@
         let mut processor = JsonStreamProcessor::new(ui_arc, 42);
 
         // Create a message with text content containing thinking tags
-<<<<<<< HEAD
-        let message = llm::Message {
-            role: llm::MessageRole::Assistant,
-            content: llm::MessageContent::Text(
-                "Let me analyze this. <thinking>This is complex.</thinking> Here's my answer."
-                    .to_string(),
-            ),
-            ..Default::default()
-        };
-=======
         let message = llm::Message::new_assistant(
             "Let me analyze this. <thinking>This is complex.</thinking> Here's my answer.",
         );
->>>>>>> ca892d7c
 
         let fragments = processor.extract_fragments_from_message(&message).unwrap();
 
@@ -1096,21 +1085,10 @@
             "path": "src/main.rs"
         });
 
-<<<<<<< HEAD
-        let message = llm::Message {
-            role: llm::MessageRole::Assistant,
-            content: llm::MessageContent::Structured(vec![
-                llm::ContentBlock::new_text("I'll read the file for you."),
-                llm::ContentBlock::new_tool_use("tool_123", "read_files", tool_input),
-            ]),
-            ..Default::default()
-        };
-=======
         let message = llm::Message::new_assistant_content(vec![
             llm::ContentBlock::new_text("I'll read the file for you."),
             llm::ContentBlock::new_tool_use("tool_123", "read_files", tool_input),
         ]);
->>>>>>> ca892d7c
 
         let fragments = processor.extract_fragments_from_message(&message).unwrap();
 
@@ -1146,27 +1124,6 @@
         let mut processor = JsonStreamProcessor::new(ui_arc, 42);
 
         // Create a message with mixed content blocks
-<<<<<<< HEAD
-        let message = llm::Message {
-            role: llm::MessageRole::Assistant,
-            content: llm::MessageContent::Structured(vec![
-                llm::ContentBlock::new_thinking("Let me think about this request.", "sig"),
-                llm::ContentBlock::new_text(
-                    "I understand. <thinking>More thinking here.</thinking> Let me help.",
-                ),
-                llm::ContentBlock::new_tool_use(
-                    "write_123",
-                    "write_file",
-                    serde_json::json!({
-                        "content": "Hello world!",
-                        "path": "hello.txt"
-                    }),
-                ),
-                llm::ContentBlock::new_text("File has been written."),
-            ]),
-            ..Default::default()
-        };
-=======
         let message = llm::Message::new_assistant_content(vec![
             llm::ContentBlock::new_thinking("Let me think about this request.", "sig"),
             llm::ContentBlock::new_text(
@@ -1182,7 +1139,6 @@
             ),
             llm::ContentBlock::new_text("File has been written."),
         ]);
->>>>>>> ca892d7c
 
         let fragments = processor.extract_fragments_from_message(&message).unwrap();
 
