use super::DisplayFragment;
use super::StreamProcessorTrait;
use crate::tools::core::{ToolRegistry, ToolScope};
use crate::ui::{UIError, UserInterface};
use llm::{ContentBlock, Message, MessageContent, StreamingChunk};
use std::sync::Arc;
use tracing::debug;

/// Tag types for thinking text processing
#[derive(PartialEq)]
enum ThinkingTagType {
    None,
    Start,
    End,
}

#[derive(PartialEq, Debug, Clone)] // Added Debug and Clone for easier state management if needed
enum JsonParsingState {
    ExpectOpenBrace,         // Looking for '{'
    ExpectKeyOrCloseBrace,   // Looking for "key" or '}'
    InKey,                   // Inside a "key" string, accumulating in temp_chars_for_value
    ExpectColon,             // Looking for ':' after a key
    ExpectValue,             // Looking for the start of a value
    InValueString,           // Inside a "value" string, streaming parts
    InValueComplex, // Inside an object or array value, accumulating its string representation in temp_chars_for_value
    InValueSimple,  // Inside a number, boolean, or null, accumulating in temp_chars_for_value
    ExpectCommaOrCloseBrace, // Looking for ',' or '}' after a value
}

/// State tracking for JSON processor
struct JsonProcessorState {
    /// Buffer for accumulating incomplete JSON from chunks
    buffer: String,
    /// Tool ID for the current parsing context
    tool_id: String,
    /// Tool name for the current parsing context
    tool_name: String,
    /// Track if the current tool is hidden
    current_tool_hidden: bool,
    /// Track if we're inside thinking tags for text chunks
    in_thinking: bool,
    /// Track if we're at the beginning of a block (thinking/content) for text chunks
    at_block_start: bool,
    /// True if any part of the current string value being parsed has been emitted.
    /// Used to detect and emit empty strings: ""
    emitted_string_part_for_current_key: bool,

    // JSON specific state
    json_parsing_state: JsonParsingState,
    current_key: Option<String>,
    complex_value_nesting: u32, // For '{' '[' '}' ']' tracking within a complex value
    temp_chars_for_value: String, // Accumulates current key, or simple value, or complex value string
    in_string_escape: bool,       // True if current char in a string is after a backslash
    in_string_within_complex: bool, // True if currently inside a string within a complex value being captured
}

impl Default for JsonProcessorState {
    fn default() -> Self {
        Self {
            buffer: String::new(),
            tool_id: String::new(),
            tool_name: String::new(),
            current_tool_hidden: false,
            in_thinking: false,
            at_block_start: false,
            emitted_string_part_for_current_key: false,
            json_parsing_state: JsonParsingState::ExpectOpenBrace,
            current_key: None,
            complex_value_nesting: 0,
            temp_chars_for_value: String::new(),
            in_string_escape: false,
            in_string_within_complex: false,
        }
    }
}

/// Process JSON chunks from LLM providers
pub struct JsonStreamProcessor {
    state: JsonProcessorState,
    ui: Arc<dyn UserInterface>,
}

impl JsonStreamProcessor {
    /// Emit a fragment through this central function that handles hidden tool filtering
    fn emit_fragment(&self, fragment: DisplayFragment) -> Result<(), UIError> {
        // Filter out tool-related fragments for hidden tools
        if self.state.current_tool_hidden {
            match &fragment {
                DisplayFragment::ToolName { .. }
                | DisplayFragment::ToolParameter { .. }
                | DisplayFragment::ToolEnd { .. } => {
                    // Skip tool-related fragments for hidden tools
                    return Ok(());
                }
                _ => {
                    // Allow non-tool fragments even when current tool is hidden
                }
            }
        }

        self.ui.display_fragment(&fragment)
    }
}

impl StreamProcessorTrait for JsonStreamProcessor {
    fn new(ui: Arc<dyn UserInterface>, _request_id: u64) -> Self {
        Self {
            state: JsonProcessorState::default(),
            ui,
        }
    }

    fn process(&mut self, chunk: &StreamingChunk) -> Result<(), UIError> {
        match chunk {
            StreamingChunk::Thinking(text) => self
                .ui
                .display_fragment(&DisplayFragment::ThinkingText(text.clone())),

            StreamingChunk::RateLimit { seconds_remaining } => {
                // Notify UI about rate limit with countdown
                self.ui.notify_rate_limit(*seconds_remaining);
                Ok(())
            }

            StreamingChunk::RateLimitClear => {
                // Clear rate limit notification
                self.ui.clear_rate_limit();
                Ok(())
            }

            StreamingChunk::InputJson {
                content,
                tool_name,
                tool_id,
            } => {
                // If there's text in the buffer from previous Text chunks, process it first.
                if !self.state.buffer.is_empty() {
                    debug!(
                        "Flushing text buffer before processing InputJson. Buffer content: '{}'",
                        self.state.buffer
                    );
                    // Call process_text_with_thinking_tags with an empty string
                    // to make it process its current buffer contents.
                    self.process_text_with_thinking_tags("")?;
                    // After this, self.state.buffer should ideally be empty or contain
                    // a genuinely incomplete tag part that process_text_with_thinking_tags decided to keep.
                    // The JSON processing logic, especially for a new tool invocation, typically
                    // clears self.state.buffer. This flush ensures text finalization.
                }

                debug!(
                    "InputJson: content: '{}', tool_name: '{:?}', tool_id: '{:?}', current_json_state: {:?}, current_buffer: '{}'",
                    content, tool_name, tool_id, self.state.json_parsing_state, self.state.buffer
                );

                if let Some(id_from_chunk) = tool_id {
                    if !id_from_chunk.is_empty() {
                        // Determine if this is a new tool context
                        let is_new_tool_invocation =
                            self.state.tool_id != *id_from_chunk || self.state.tool_id.is_empty();

                        if is_new_tool_invocation {
                            debug!(
                                "New tool invocation: name='{:?}', id='{}'. Previous tool_id='{}'",
                                tool_name, id_from_chunk, self.state.tool_id
                            );
                            self.state.tool_name = tool_name.clone().unwrap_or_default(); // Use name if provided
                            self.state.tool_id = id_from_chunk.clone();

                            // Reset JSON parsing state for the new tool invocation
                            self.state.buffer.clear();
                            self.state.json_parsing_state = JsonParsingState::ExpectOpenBrace;
                            self.state.current_key = None;
                            self.state.temp_chars_for_value.clear();
                            self.state.complex_value_nesting = 0;
                            self.state.in_string_escape = false;
                            self.state.in_string_within_complex = false;

                            // Send the tool name to UI
                            // Ensure tool_name is valid before sending fragment
                            if !self.state.tool_name.is_empty() {
                                // Check if tool is hidden and update state
                                self.state.current_tool_hidden = ToolRegistry::global()
                                    .is_tool_hidden(
                                        &self.state.tool_name,
                                        crate::tools::core::ToolScope::Agent,
                                    );

                                // Emit fragment (will be filtered if tool is hidden)
                                self.emit_fragment(DisplayFragment::ToolName {
                                    name: self.state.tool_name.clone(),
                                    id: self.state.tool_id.clone(),
                                })?;
                            } else {
                                // If tool_name is not provided with the id, it's a bit strange.
                                // For now, we rely on tool_name being present if id is.
                                debug!(
                                    "Tool ID '{}' provided without a tool name.",
                                    self.state.tool_id
                                );
                            }
                        }
                    }
                } else if !content.is_empty() && self.state.tool_id.is_empty() {
                    // This is a fallback: if content arrives, but we have no tool_id context,
                    // it implies a tool call started without the initial metadata chunk.
                    // This situation might be an error or require a default tool_id.
                    // The tests usually provide tool_id, even with empty content for the first chunk.
                    debug!(
                        "Warning: Received JSON content '{}' but tool_id is not set.",
                        content
                    );
                    // Potentially set a default/dummy tool_id or error out.
                    // For now, we'll let it proceed, but fragments might be emitted without a proper tool_id.
                }

                // Process the JSON content using the new stream-based parser
                self.process_json_stream(content)
            }

            StreamingChunk::StreamingComplete => {
                // JSON processor doesn't need buffering like XML/Caret processors
                // Just acknowledge the completion
                Ok(())
            }

            StreamingChunk::Text(text) => self.process_text_with_thinking_tags(text),

            StreamingChunk::ReasoningSummaryStart => self
                .ui
                .display_fragment(&DisplayFragment::ReasoningSummaryStart),

            StreamingChunk::ReasoningSummaryDelta(delta) => self
                .ui
                .display_fragment(&DisplayFragment::ReasoningSummaryDelta(delta.clone())),

            StreamingChunk::ReasoningComplete => self
                .ui
                .display_fragment(&DisplayFragment::ReasoningComplete),
        }
    }

    fn extract_fragments_from_message(
        &mut self,
        message: &Message,
    ) -> Result<Vec<DisplayFragment>, UIError> {
        let mut fragments = Vec::new();

        match &message.content {
            MessageContent::Text(text) => {
                // Process text for thinking tags, similar to process_text_with_thinking_tags
                // but collect fragments instead of sending to UI
                fragments.extend(self.extract_fragments_from_text(text, message.request_id)?);
            }
            MessageContent::Structured(blocks) => {
                for block in blocks {
                    match block {
                        ContentBlock::Thinking { thinking, .. } => {
                            fragments.push(DisplayFragment::ThinkingText(thinking.clone()));
                        }
                        ContentBlock::Text { text, .. } => {
                            // Process text for any thinking tags
                            fragments.extend(
                                self.extract_fragments_from_text(text, message.request_id)?,
                            );
                        }
                        ContentBlock::ToolUse {
                            id, name, input, ..
                        } => {
                            // Check if tool is hidden
                            let tool_hidden =
                                ToolRegistry::global().is_tool_hidden(name, ToolScope::Agent);

                            // Only add fragments if tool is not hidden
                            if !tool_hidden {
                                // Add tool name fragment
                                fragments.push(DisplayFragment::ToolName {
                                    name: name.clone(),
                                    id: id.clone(),
                                });

                                // Parse JSON input into tool parameters
                                if let Some(obj) = input.as_object() {
                                    for (key, value) in obj {
                                        let value_str = if value.is_string() {
                                            // Remove quotes from string values
                                            value.as_str().unwrap_or("").to_string()
                                        } else {
                                            // For non-string values, serialize as JSON
                                            value.to_string()
                                        };

                                        fragments.push(DisplayFragment::ToolParameter {
                                            name: key.clone(),
                                            value: value_str,
                                            tool_id: id.clone(),
                                        });
                                    }
                                }

                                // Add tool end fragment
                                fragments.push(DisplayFragment::ToolEnd { id: id.clone() });
                            }
                        }
                        ContentBlock::ToolResult { .. } => {
                            // Tool results are typically not part of assistant messages
                            // but we could handle them if needed
                        }
                        ContentBlock::RedactedThinking { summary, .. } => {
                            // Generate reasoning summary fragments for each item, emitting raw content
                            // exactly as it would come from streaming API
                            for item in summary {
                                fragments.push(DisplayFragment::ReasoningSummaryStart);
                                match item {
                                    llm::ReasoningSummaryItem::SummaryText { text } => {
                                        fragments.push(DisplayFragment::ReasoningSummaryDelta(
                                            text.clone(),
                                        ));
                                    }
                                }
                            }
                            // End with reasoning complete if we had items
                            if !summary.is_empty() {
                                fragments.push(DisplayFragment::ReasoningComplete);
                            }
                        }
                        ContentBlock::Image {
                            media_type, data, ..
                        } => {
                            // Images in assistant messages - preserve for display
                            fragments.push(DisplayFragment::Image {
                                media_type: media_type.clone(),
                                data: data.clone(),
                            });
                        }
                    }
                }
            }
        }

        Ok(fragments)
    }
}

impl JsonStreamProcessor {
    /// Process a chunk of JSON content character by character to enable streaming.
    /// This method iteratively consumes characters from the internal buffer.
    #[allow(unused_assignments)]
    fn process_json_stream(&mut self, new_content: &str) -> Result<(), UIError> {
        self.state.buffer.push_str(new_content);

        let mut made_progress_in_iteration = true;
        'char_processing_loop: while !self.state.buffer.is_empty() && made_progress_in_iteration {
            made_progress_in_iteration = false; // Reset for current pass

            let char_to_process_opt = self.state.buffer.chars().next();
            let char_to_process = match char_to_process_opt {
                Some(c) => c,
                None => break 'char_processing_loop,
            };
            let char_len = char_to_process.len_utf8(); // Byte length of the current character
                                                       // Bytes consumed in this iteration. Defaults to current char's length.
                                                       // Will be updated by states like InValueString if they consume more.
            let mut iteration_consumed_bytes = char_len;

            // Cloned for debugging, avoid multiple calls to current_tool_id!
            // let current_tool_id_for_debug = self.state.tool_id.clone();
            // debug!(
            //     "Process char: '{}', State: {:?}, Key: {:?}, TempVal: '{}', Buffer: '{}', ToolID: '{}', iter_consumed: {}b",
            //     char_to_process, self.state.json_parsing_state, self.state.current_key,
            //     self.state.temp_chars_for_value, self.state.buffer, current_tool_id_for_debug, iteration_consumed_bytes
            // );

            match self.state.json_parsing_state {
                JsonParsingState::ExpectOpenBrace => {
                    if char_to_process.is_whitespace() {
                        // Consume whitespace
                    } else if char_to_process == '{' {
                        self.state.json_parsing_state = JsonParsingState::ExpectKeyOrCloseBrace;
                    } else {
                        // Malformed JSON or unexpected content. For now, consume and log.
                        debug!(
                            "Expected '{{' or whitespace, got '{}'. Consuming.",
                            char_to_process
                        );
                    }
                }
                JsonParsingState::ExpectKeyOrCloseBrace => {
                    if char_to_process.is_whitespace() {
                        // Consume whitespace
                    } else if char_to_process == '"' {
                        self.state.json_parsing_state = JsonParsingState::InKey;
                        self.state.temp_chars_for_value.clear(); // Used for accumulating key name
                    } else if char_to_process == '}' {
                        let tool_id = if self.state.tool_id.is_empty() {
                            debug!("Error: tool_id is empty while trying to emit a fragment. Current state: {:?}, Buffer: '{}'", self.state.json_parsing_state, self.state.buffer);
                            // This is a critical error, as fragments cannot be emitted without a tool_id.
                            // Returning an error might be more appropriate, but for now, stop processing this chunk.
                            debug!("Critical error: tool_id is empty during JSON processing. Aborting processing for this chunk. State: {:?}, Buffer: '{}'", self.state.json_parsing_state, self.state.buffer);
                            return Ok(()); // Stop processing this chunk, as tool_id is essential and missing.
                        } else {
                            self.state.tool_id.clone()
                        };
                        self.emit_fragment(DisplayFragment::ToolEnd { id: tool_id })?;
                        self.state.json_parsing_state = JsonParsingState::ExpectOpenBrace; // Reset for next potential JSON object
                        self.state.current_key = None;
                        self.state.buffer.clear(); // Object done, clear buffer of this object. This might be too aggressive if there's trailing content.
                                                   // Let's refine: only clear if this was the *only* content, or handle trailing chars.
                                                   // For now, `drain` handles consumed chars.
                    } else if char_to_process == ',' {
                        // This is for cases like {"a":"b",} -> expecting a key next.
                        // If we see `,,,` this will just loop. Assuming valid JSON structure mostly.
                        // Comma should be handled by ExpectCommaOrCloseBrace moving to this state.
                        // If we are here and see a comma, it implies an empty item e.g. {,"key": ..} which is invalid.
                        // Let's assume for now, if we see a comma, we expect a key, but this state should be after a value or open brace.
                        // This is more robustly handled by ExpectCommaOrCloseBrace.
                        debug!(
                            "Unexpected comma in ExpectKeyOrCloseBrace state. Char: '{}'",
                            char_to_process
                        );
                    } else {
                        debug!("Expected '\"' (key start), '}}' (obj end), or whitespace. Got '{}'. Consuming.", char_to_process);
                    }
                }
                JsonParsingState::InKey => {
                    if self.state.in_string_escape {
                        self.state.temp_chars_for_value.push(char_to_process);
                        self.state.in_string_escape = false;
                    } else if char_to_process == '\\' {
                        self.state.in_string_escape = true;
                        // We don't add the backslash to temp_chars_for_value here, it's handled above.
                    } else if char_to_process == '"' {
                        self.state.current_key = Some(self.state.temp_chars_for_value.clone());
                        self.state.temp_chars_for_value.clear(); // No longer needed for key
                        self.state.json_parsing_state = JsonParsingState::ExpectColon;
                    } else {
                        self.state.temp_chars_for_value.push(char_to_process);
                    }
                }
                JsonParsingState::ExpectColon => {
                    if char_to_process.is_whitespace() {
                        // consume
                    } else if char_to_process == ':' {
                        self.state.json_parsing_state = JsonParsingState::ExpectValue;
                    } else {
                        debug!(
                            "Expected ':' or whitespace, got '{}'. Consuming.",
                            char_to_process
                        );
                    }
                }
                JsonParsingState::ExpectValue => {
                    if char_to_process.is_whitespace() {
                        // consume
                    } else if char_to_process == '"' {
                        // Start of string value
                        self.state.json_parsing_state = JsonParsingState::InValueString;
                        self.state.in_string_escape = false;
                        self.state.emitted_string_part_for_current_key = false; // Initialize for new string value
                                                                                // temp_chars_for_value is not used for streaming string parts directly to UI
                    } else if char_to_process == '{' || char_to_process == '[' {
                        // Start of complex value
                        self.state.json_parsing_state = JsonParsingState::InValueComplex;
                        self.state.temp_chars_for_value.clear();
                        self.state.temp_chars_for_value.push(char_to_process); // Start accumulating raw complex value
                        self.state.complex_value_nesting = 1;
                        self.state.in_string_within_complex = false;
                        self.state.in_string_escape = false;
                    } else if char_to_process.is_ascii_digit()
                        || char_to_process == '-'
                        || char_to_process == 't'
                        || char_to_process == 'f'
                        || char_to_process == 'n'
                    {
                        // Start of simple value (number, bool, null)
                        self.state.json_parsing_state = JsonParsingState::InValueSimple;
                        self.state.temp_chars_for_value.clear();
                        self.state.temp_chars_for_value.push(char_to_process); // Start accumulating simple value
                    } else {
                        debug!("Expected value start (\",{{,[,digit,t,f,n) or whitespace, got '{}'. Consuming.", char_to_process);
                    }
                }
                JsonParsingState::InValueString => {
                    if self.state.current_key.is_none() {
                        debug!(
                            "InValueString state but current_key is None. Char: '{}', Buffer: '{}'",
                            char_to_process, self.state.buffer
                        );
                        // This could happen if JSON is malformed, like {"key": "value" "another_key": ...} (missing comma)
                        // or if a previous state incorrectly transitioned.
                        // Attempt to recover by expecting a comma or brace.
                        self.state.json_parsing_state = JsonParsingState::ExpectCommaOrCloseBrace;
                        // consumed_char_in_state = false; // Re-process this char in the new state. -> REMOVED
                        made_progress_in_iteration = true; // Ensure loop continues for re-processing
                        continue 'char_processing_loop; // Skip current char consumption for this iteration
                    }
                    // Ensure current_key_name and tool_id are valid before extensive use
                    let current_key_name = self.state.current_key.as_ref().unwrap().clone(); // Safe due to check above

                    let tool_id = if self.state.tool_id.is_empty() {
                        debug!("Critical error: tool_id is empty during JSON processing (InValueString). Aborting processing for this chunk. Current key: {:?}, Buffer: '{}'", self.state.current_key, self.state.buffer);
                        // Stop processing this chunk. Without tool_id, fragments are meaningless.
                        return Ok(());
                    } else {
                        self.state.tool_id.clone()
                    };

                    if self.state.in_string_escape {
                        // Handle the character after a backslash
                        let escaped_char_as_string = match char_to_process {
                            'n' => "\n".to_string(),
                            'r' => "\r".to_string(),
                            't' => "\t".to_string(),
                            '\"' => "\"".to_string(), // String literal for a single double quote
                            '\\' => "\\".to_string(), // String literal for a single backslash
                            '/' => "/".to_string(),
                            'b' => "\x08".to_string(), // Rust string escape for backspace
                            'f' => "\x0C".to_string(), // Rust string escape for form feed
                            _ => {
                                // For an invalid JSON escape like \z, we want to output the literal chars '\' and 'z'.
                                // So the string should be "\z".
                                debug!(
                                    "Invalid JSON escape sequence in string: \\\\{}",
                                    char_to_process
                                ); // Log actual chars \ and {}
                                format!("\\{char_to_process}") // Create string like "\z"
                            }
                        };

                        self.emit_fragment(DisplayFragment::ToolParameter {
                            name: current_key_name,
                            value: escaped_char_as_string,
                            tool_id,
                        })?;
                        self.state.emitted_string_part_for_current_key = true;
                        self.state.in_string_escape = false;
                        // iteration_consumed_bytes remains char_len (for the char_to_process like 'n', '"', etc.)
                    } else if char_to_process == '\\' {
                        // Start of an escape sequence
                        self.state.in_string_escape = true;
                        // This backslash char is consumed. No fragment emitted yet.
                        // iteration_consumed_bytes remains char_len (for this backslash char)
                    } else if char_to_process == '"' {
                        // End of string value
                        if !self.state.emitted_string_part_for_current_key {
                            // This means the string was empty, e.g., ""
                            // current_key_name and tool_id are already validated and cloned above
                            self.emit_fragment(DisplayFragment::ToolParameter {
                                name: current_key_name, // Already cloned
                                value: String::new(),   // Empty string
                                tool_id,                // Already cloned
                            })?;
                            // self.state.emitted_string_part_for_current_key remains false, but it's for the *next* string.
                        }
                        self.state.json_parsing_state = JsonParsingState::ExpectCommaOrCloseBrace;
                        // Current quote char is consumed.
                        // iteration_consumed_bytes remains char_len (for this quote char)
                    } else {
                        // Regular character in string value - greedy consumption
                        let mut segment = String::new();
                        segment.push(char_to_process); // Start with the current char

                        // Track bytes for the segment being built, starting with current char's byte length
                        let mut current_segment_byte_length = char_len;

                        // Look ahead in the *rest* of the buffer (after the current char_to_process)
                        // The buffer slice starts *after* the current char_to_process.
                        // So, if buffer is "abc", and char_to_process is 'a', rest_of_buffer_after_current_char is "bc"
                        let mut next_char_scan_offset_in_buffer = char_len;

                        while next_char_scan_offset_in_buffer < self.state.buffer.len() {
                            // Peek at the char at the current offset in the *original full buffer*
                            // This character has not been processed by the main loop yet.
                            if let Some(next_peek_char) = self.state.buffer
                                [next_char_scan_offset_in_buffer..]
                                .chars()
                                .next()
                            {
                                if next_peek_char == '\\' || next_peek_char == '"' {
                                    break; // Stop segment at escape or end quote
                                }
                                segment.push(next_peek_char);
                                let next_peek_char_byte_len = next_peek_char.len_utf8();
                                current_segment_byte_length += next_peek_char_byte_len;
                                next_char_scan_offset_in_buffer += next_peek_char_byte_len;
                            } else {
                                // This case (Some(next_peek_char) being None) should ideally not be hit if
                                // next_char_scan_offset_in_buffer < self.state.buffer.len() is true
                                // and the buffer contains valid UTF-8. Breaking defensively.
                                debug!("Unexpected end of buffer peek while in greedy string consumption. Offset: {}", next_char_scan_offset_in_buffer);
                                break;
                            }
                        }

                        if !segment.is_empty() {
                            debug!(
                                "Emitting segment for key '{}': '{}'",
                                current_key_name, segment
                            );
                            self.emit_fragment(DisplayFragment::ToolParameter {
                                name: current_key_name.clone(), // Clone as key_name is used again if string continues
                                value: segment,
                                tool_id,
                            })?;
                            self.state.emitted_string_part_for_current_key = true;
                        }
                        // This InValueString state instance consumed `current_segment_byte_length` from the buffer.
                        iteration_consumed_bytes = current_segment_byte_length;
                    }
                }
                JsonParsingState::InValueComplex => {
                    if self.state.current_key.is_none() {
                        debug!("InValueComplex state but current_key is None. Char: '{}', Buffer: '{}'", char_to_process, self.state.buffer);
                        self.state.json_parsing_state = JsonParsingState::ExpectCommaOrCloseBrace;
                        made_progress_in_iteration = true; // Ensure loop continues for re-processing
                        continue 'char_processing_loop;
                    }
                    let current_key_name = self.state.current_key.as_ref().unwrap(); // Safe due to check above

                    let tool_id = if self.state.tool_id.is_empty() {
                        debug!("Error: tool_id is empty while trying to emit a fragment. Current state: {:?}, Buffer: '{}'", self.state.json_parsing_state, self.state.buffer);
                        // This is a critical error, as fragments cannot be emitted without a tool_id.
                        // Returning an error might be more appropriate, but for now, stop processing this chunk.
                        debug!("Critical error: tool_id is empty during JSON processing. Aborting processing for this chunk. State: {:?}, Buffer: '{}'", self.state.json_parsing_state, self.state.buffer);
                        return Ok(()); // Stop processing this chunk, as tool_id is essential and missing.
                    } else {
                        self.state.tool_id.clone()
                    };

                    self.state.temp_chars_for_value.push(char_to_process);

                    if self.state.in_string_within_complex {
                        if self.state.in_string_escape {
                            self.state.in_string_escape = false;
                        } else if char_to_process == '\\' {
                            self.state.in_string_escape = true;
                        } else if char_to_process == '"' {
                            self.state.in_string_within_complex = false;
                        }
                    } else {
                        // Not in string within complex value
                        if char_to_process == '"' {
                            self.state.in_string_within_complex = true;
                            self.state.in_string_escape = false;
                        } else if char_to_process == '{' || char_to_process == '[' {
                            self.state.complex_value_nesting += 1;
                        } else if char_to_process == '}' || char_to_process == ']' {
                            self.state.complex_value_nesting -= 1;
                            if self.state.complex_value_nesting == 0 {
                                // Complex value finished, emit it as a single string
                                self.emit_fragment(DisplayFragment::ToolParameter {
                                    name: current_key_name.clone(),
                                    value: self.state.temp_chars_for_value.clone(),
                                    tool_id,
                                })?;
                                self.state.temp_chars_for_value.clear();
                                self.state.json_parsing_state =
                                    JsonParsingState::ExpectCommaOrCloseBrace;
                                // self.state.current_key = None; // Key used up
                            }
                        }
                    }
                }
                JsonParsingState::InValueSimple => {
                    if self.state.current_key.is_none() {
                        debug!(
                            "InValueSimple state but current_key is None. Char: '{}', Buffer: '{}'",
                            char_to_process, self.state.buffer
                        );
                        self.state.json_parsing_state = JsonParsingState::ExpectCommaOrCloseBrace;
                        made_progress_in_iteration = true; // Ensure loop continues for re-processing
                        continue 'char_processing_loop;
                    }
                    let current_key_name = self.state.current_key.as_ref().unwrap(); // Safe due to check above

                    let tool_id = if self.state.tool_id.is_empty() {
                        debug!("Error: tool_id is empty while trying to emit a fragment. Current state: {:?}, Buffer: '{}'", self.state.json_parsing_state, self.state.buffer);
                        // This is a critical error, as fragments cannot be emitted without a tool_id.
                        // Returning an error might be more appropriate, but for now, stop processing this chunk.
                        debug!("Critical error: tool_id is empty during JSON processing. Aborting processing for this chunk. State: {:?}, Buffer: '{}'", self.state.json_parsing_state, self.state.buffer);
                        return Ok(()); // Stop processing this chunk, as tool_id is essential and missing.
                    } else {
                        self.state.tool_id.clone()
                    };

                    // Accumulate chars for number, boolean, or null.
                    // These are emitted completely once a terminator (whitespace, ,, }) is found.
                    if char_to_process.is_whitespace()
                        || char_to_process == ','
                        || char_to_process == '}'
                        || char_to_process == ']'
                    {
                        // Terminator found. Emit accumulated value if any.
                        if !self.state.temp_chars_for_value.is_empty() {
                            self.emit_fragment(DisplayFragment::ToolParameter {
                                name: current_key_name.clone(),
                                value: self.state.temp_chars_for_value.clone(),
                                tool_id,
                            })?;
                            self.state.temp_chars_for_value.clear();
                        }
                        self.state.json_parsing_state = JsonParsingState::ExpectCommaOrCloseBrace;
                        // self.state.current_key = None; // Key used up
                        made_progress_in_iteration = true; // Ensure loop continues for re-processing
                                                           // CRITICAL: The char (terminator) should be re-processed, so we must continue here.
                        continue 'char_processing_loop; // Add continue to re-process current char in new state
                    } else {
                        self.state.temp_chars_for_value.push(char_to_process);
                    }
                }
                JsonParsingState::ExpectCommaOrCloseBrace => {
                    if char_to_process.is_whitespace() {
                        // consume
                    } else if char_to_process == ',' {
                        self.state.json_parsing_state = JsonParsingState::ExpectKeyOrCloseBrace;
                        self.state.current_key = None; // Clear current key, expecting a new one
                    } else if char_to_process == '}' {
                        let tool_id = if self.state.tool_id.is_empty() {
                            debug!("Error: tool_id is empty while trying to emit a fragment. Current state: {:?}, Buffer: '{}'", self.state.json_parsing_state, self.state.buffer);
                            // This is a critical error, as fragments cannot be emitted without a tool_id.
                            // Returning an error might be more appropriate, but for now, stop processing this chunk.
                            debug!("Critical error: tool_id is empty during JSON processing. Aborting processing for this chunk. State: {:?}, Buffer: '{}'", self.state.json_parsing_state, self.state.buffer);
                            return Ok(()); // Stop processing this chunk, as tool_id is essential and missing.
                        } else {
                            self.state.tool_id.clone()
                        };
                        self.emit_fragment(DisplayFragment::ToolEnd { id: tool_id })?;
                        self.state.json_parsing_state = JsonParsingState::ExpectOpenBrace; // Reset for next potential JSON object
                        self.state.current_key = None;
                    } else {
                        debug!("Expected ',', '}}', or whitespace, got '{}'. Consuming to attempt recovery.", char_to_process);
                        // This might be an error or trailing characters. For now, consume.
                        // If strict parsing is needed, this could be an error.
                    }
                }
            }

            // If a 'continue 'char_processing_loop;' was hit in any of the states above,
            // this part of the code is skipped for that iteration.
            // Otherwise, the character (or segment) was processed, and should be drained.
            self.state.buffer.drain(..iteration_consumed_bytes);
            made_progress_in_iteration = true;

            // If consumed_char_in_state is false (e.g., continue 'char_processing_loop' was hit),
            // iteration_consumed_bytes is not used for draining, and made_progress_in_iteration
            // remains false unless a state change occurred that will lead to progress in the next iteration.
            // The loop condition `!self.state.buffer.is_empty() && made_progress_in_iteration`
            // handles termination if no progress is made.

            // Safety break if buffer isn't shrinking and we didn't make progress (e.g. state didn't change or consume)
            // This is handled by `made_progress_in_iteration` logic.
        }
        Ok(())
    }

    /// Process text chunks and extract <thinking> blocks
    fn process_text_with_thinking_tags(&mut self, text: &str) -> Result<(), UIError> {
        let is_flushing_call = text.is_empty() && !self.state.buffer.is_empty();

        // Combine old buffer with new text
        let mut combined_text = self.state.buffer.clone();
        combined_text.push_str(text);

        if combined_text.is_empty() {
            self.state.buffer.clear(); // Ensure it is clear if nothing to process
            return Ok(());
        }

        let processing_text: String;
        // `self.state.buffer` will be managed based on whether it's a flushing call or not,
        // and then potentially updated by the main processing loop if `processing_text` ends
        // in an incomplete tag.

        if is_flushing_call {
            processing_text = combined_text; // Process the entire current_text (which is the old buffer)
            self.state.buffer.clear(); // Clear buffer; loop below will repopulate if `processing_text` ends in a truly partial tag
        } else {
            // Suffix logic, operating on `combined_text`.
            // This determines `processing_text` and what suffix (if any) goes into `self.state.buffer`.
            let temp_combined_text_for_suffix_eval = combined_text.clone();
            let mut safe_len_for_processing = temp_combined_text_for_suffix_eval.len();
            let mut suffix_identified_and_buffered = false;

            for j in (1..=temp_combined_text_for_suffix_eval.len().min(20)).rev() {
                if !temp_combined_text_for_suffix_eval
                    .is_char_boundary(temp_combined_text_for_suffix_eval.len() - j)
                {
                    continue;
                }
                let suffix_candidate = &temp_combined_text_for_suffix_eval
                    [temp_combined_text_for_suffix_eval.len() - j..];

                if suffix_candidate.ends_with('\n') && j == 1 {
                    safe_len_for_processing = temp_combined_text_for_suffix_eval.len() - 1;
                    self.state.buffer = "\n".to_string();
                    suffix_identified_and_buffered = true;
                    break;
                } else if self.is_potential_thinking_tag_start(suffix_candidate) {
                    safe_len_for_processing = temp_combined_text_for_suffix_eval.len() - j;
                    self.state.buffer = suffix_candidate.to_string();
                    suffix_identified_and_buffered = true;
                    break;
                }
            }

            if safe_len_for_processing < temp_combined_text_for_suffix_eval.len() {
                // A suffix was cut and placed in self.state.buffer.
                // Ensure safe_len_for_processing is at a char boundary (it should be, but double check).
                while safe_len_for_processing > 0
                    && !temp_combined_text_for_suffix_eval.is_char_boundary(safe_len_for_processing)
                {
                    safe_len_for_processing -= 1;
                }
                processing_text =
                    temp_combined_text_for_suffix_eval[..safe_len_for_processing].to_string();
            } else {
                // No suffix was cut, or the cut part was not put in self.state.buffer by the loop.
                // Process all of combined_text.
                processing_text = temp_combined_text_for_suffix_eval;
                if !suffix_identified_and_buffered {
                    // If no suffix was explicitly put in buffer by the logic above, clear it.
                    self.state.buffer.clear();
                }
            }
        }

        // The main processing loop for `processing_text` starts from here.
        // `self.state.buffer` has been prepared (either cleared for flushing, or set by suffix logic).
        // This loop may further update `self.state.buffer` if `processing_text` itself ends in an incomplete tag.

        let mut current_pos = 0;
        while current_pos < processing_text.len() {
            let text_to_scan = &processing_text[current_pos..];
            if let Some(tag_start_offset) = text_to_scan.find('<') {
                let absolute_tag_pos = current_pos + tag_start_offset;
                let pre_tag_slice = &processing_text[current_pos..absolute_tag_pos];

                let after_lt_slice = &processing_text[absolute_tag_pos..];
                let (tag_type, tag_len) = self.detect_thinking_tag(after_lt_slice);

                // Process pre_tag_slice
                if !pre_tag_slice.is_empty() {
                    let mut processed_pre_text = pre_tag_slice.to_string();
                    if processed_pre_text.ends_with('\n') {
                        processed_pre_text.pop();
                    }
                    if self.state.at_block_start && !processed_pre_text.is_empty() {
                        processed_pre_text = processed_pre_text.trim_start().to_string();
                    }

                    if !processed_pre_text.is_empty() {
                        if self.state.in_thinking {
                            self.emit_fragment(DisplayFragment::ThinkingText(processed_pre_text))?;
                        } else {
                            let mut final_pre_text = processed_pre_text;

                            // If a real thinking tag follows, trim ALL trailing spaces.
                            if tag_type == ThinkingTagType::Start
                                || tag_type == ThinkingTagType::End
                            {
                                while final_pre_text.ends_with(' ') {
                                    final_pre_text.pop();
                                }
                            }

                            if !final_pre_text.is_empty() {
                                self.emit_fragment(DisplayFragment::PlainText(final_pre_text))?;
                            }
                        }
                    }
                    self.state.at_block_start = false;
                }

                // Handle the tag itself or incomplete tags
                let is_incomplete_definition = tag_type != ThinkingTagType::None && tag_len == 0;
                let is_incomplete_stream =
                    tag_len > 0 && (absolute_tag_pos + tag_len > processing_text.len());

                if is_incomplete_definition || is_incomplete_stream {
                    self.state.buffer = processing_text[absolute_tag_pos..].to_string();
                    break;
                }

                match tag_type {
                    ThinkingTagType::Start if tag_len > 0 => {
                        self.state.in_thinking = true;
                        self.state.at_block_start = true;
                        current_pos = absolute_tag_pos + tag_len;
                    }
                    ThinkingTagType::End if tag_len > 0 => {
                        self.state.in_thinking = false;
                        self.state.at_block_start = true;
                        current_pos = absolute_tag_pos + tag_len;
                    }
                    _ => {
                        let char_len = after_lt_slice.chars().next().map_or(1, |c| c.len_utf8());
                        let end_char_pos = (absolute_tag_pos + char_len).min(processing_text.len());
                        let single_char_slice_str =
                            &processing_text[absolute_tag_pos..end_char_pos];

                        if !single_char_slice_str.is_empty() {
                            if self.state.in_thinking {
                                self.emit_fragment(DisplayFragment::ThinkingText(
                                    single_char_slice_str.to_string(),
                                ))?;
                            } else {
                                self.emit_fragment(DisplayFragment::PlainText(
                                    single_char_slice_str.to_string(),
                                ))?;
                            }
                        }
                        current_pos = end_char_pos;
                        if !single_char_slice_str.is_empty() {
                            self.state.at_block_start = false;
                        }
                    }
                }
            } else {
                let remaining = &processing_text[current_pos..];
                if !remaining.is_empty() {
                    let mut processed_remaining_text = remaining.to_string();
                    if processed_remaining_text.ends_with('\n') {
                        processed_remaining_text.pop();
                    }
                    if self.state.at_block_start && !processed_remaining_text.is_empty() {
                        processed_remaining_text =
                            processed_remaining_text.trim_start().to_string();
                    }

                    if !processed_remaining_text.is_empty() {
                        self.state.at_block_start = false;
                    }

                    if !processed_remaining_text.is_empty() {
                        if self.state.in_thinking {
                            self.emit_fragment(DisplayFragment::ThinkingText(
                                processed_remaining_text,
                            ))?;
                        } else {
                            self.emit_fragment(DisplayFragment::PlainText(
                                processed_remaining_text,
                            ))?;
                        }
                    }
                }
                current_pos = processing_text.len();
            }
        }
        Ok(())
    }

    /// Detect if the given text starts with a thinking tag
    fn detect_thinking_tag(&self, text: &str) -> (ThinkingTagType, usize) {
        if text.starts_with("<thinking>") {
            (ThinkingTagType::Start, 10)
        } else if text.starts_with("</thinking>") {
            (ThinkingTagType::End, 11)
        } else if text.starts_with("<thinking") {
            (ThinkingTagType::Start, 0)
        } else if text.starts_with("</thinking") {
            (ThinkingTagType::End, 0)
        } else {
            (ThinkingTagType::None, 0)
        }
    }

    /// Check if a string is a potential beginning of a thinking tag
    fn is_potential_thinking_tag_start(&self, text: &str) -> bool {
        const TAG_PREFIXES: [&str; 2] = ["<thinking>", "</thinking>"];

        for prefix in &TAG_PREFIXES {
            let text_chars: Vec<char> = text.chars().collect();
            let prefix_chars: Vec<char> = prefix.chars().collect();

            for i in 1..=prefix_chars.len().min(text_chars.len()) {
                if text_chars[text_chars.len() - i..] == prefix_chars[..i] {
                    return true;
                }
            }
        }

        if text.contains('<') && !text.contains('>') {
            return true;
        }

        false
    }

    /// Extract fragments from text without sending to UI (used for session loading)
    fn extract_fragments_from_text(
        &mut self,
        text: &str,
        _request_id: Option<u64>,
    ) -> Result<Vec<DisplayFragment>, UIError> {
        let mut fragments = Vec::new();

        // Local state for processing this text
        let mut local_in_thinking = false;
        let mut at_block_start = false;
        let mut current_pos = 0;

        while current_pos < text.len() {
            if let Some(tag_start_offset) = text[current_pos..].find('<') {
                let absolute_tag_pos = current_pos + tag_start_offset;

                // Process text before tag
                if tag_start_offset > 0 {
                    let pre_tag_slice = &text[current_pos..absolute_tag_pos];

                    // Check what kind of tag follows to determine trimming
                    let after_lt_slice = &text[absolute_tag_pos..];
                    let (tag_type, _tag_len) = self.detect_thinking_tag(after_lt_slice);

                    let mut processed_pre_text = pre_tag_slice.to_string();
                    if processed_pre_text.ends_with('\n') {
                        processed_pre_text.pop();
                    }
                    if at_block_start && !processed_pre_text.is_empty() {
                        processed_pre_text = processed_pre_text.trim_start().to_string();
                    }

                    if !processed_pre_text.is_empty() {
                        let mut final_pre_text = processed_pre_text;

                        // If a real thinking tag follows, trim ALL trailing spaces
                        if tag_type == ThinkingTagType::Start || tag_type == ThinkingTagType::End {
                            while final_pre_text.ends_with(' ') {
                                final_pre_text.pop();
                            }
                        }

                        if !final_pre_text.is_empty() {
                            if local_in_thinking {
                                fragments.push(DisplayFragment::ThinkingText(final_pre_text));
                            } else {
                                fragments.push(DisplayFragment::PlainText(final_pre_text));
                            }
                        }
                    }
                    at_block_start = false;
                }

                // Check for thinking tags
                let tag_slice = &text[absolute_tag_pos..];
                let (tag_type, tag_len) = self.detect_thinking_tag(tag_slice);

                if tag_len > 0 {
                    match tag_type {
                        ThinkingTagType::Start => {
                            local_in_thinking = true;
                            at_block_start = true;
                            current_pos = absolute_tag_pos + tag_len;
                        }
                        ThinkingTagType::End => {
                            local_in_thinking = false;
                            at_block_start = true;
                            current_pos = absolute_tag_pos + tag_len;
                        }
                        _ => {
                            // Not a thinking tag, process as regular character
                            let char_len = tag_slice.chars().next().map_or(1, |c| c.len_utf8());
                            let char_text = &text[absolute_tag_pos..absolute_tag_pos + char_len];

                            if !char_text.is_empty() {
                                if local_in_thinking {
                                    fragments
                                        .push(DisplayFragment::ThinkingText(char_text.to_string()));
                                } else {
                                    fragments
                                        .push(DisplayFragment::PlainText(char_text.to_string()));
                                }
                            }
                            current_pos = absolute_tag_pos + char_len;
                            if !char_text.is_empty() {
                                at_block_start = false;
                            }
                        }
                    }
                } else {
                    // Incomplete or invalid tag, process as regular character
                    let char_len = tag_slice.chars().next().map_or(1, |c| c.len_utf8());
                    let char_text = &text[absolute_tag_pos..absolute_tag_pos + char_len];

                    if !char_text.is_empty() {
                        if local_in_thinking {
                            fragments.push(DisplayFragment::ThinkingText(char_text.to_string()));
                        } else {
                            fragments.push(DisplayFragment::PlainText(char_text.to_string()));
                        }
                    }
                    current_pos = absolute_tag_pos + char_len;
                    if !char_text.is_empty() {
                        at_block_start = false;
                    }
                }
            } else {
                // No more tags, process remaining text
                let remaining = &text[current_pos..];
                if !remaining.is_empty() {
                    let mut processed_remaining_text = remaining.to_string();
                    if processed_remaining_text.ends_with('\n') {
                        processed_remaining_text.pop();
                    }
                    if at_block_start && !processed_remaining_text.is_empty() {
                        processed_remaining_text =
                            processed_remaining_text.trim_start().to_string();
                    }

                    if !processed_remaining_text.is_empty() {
                        at_block_start = false;
                    }

                    if !processed_remaining_text.is_empty() {
                        if local_in_thinking {
                            fragments.push(DisplayFragment::ThinkingText(processed_remaining_text));
                        } else {
                            fragments.push(DisplayFragment::PlainText(processed_remaining_text));
                        }
                    }
                }
                current_pos = text.len();
            }
        }

        Ok(fragments)
    }
}

#[cfg(test)]
mod tests {
    use super::*;
    use llm::ReasoningSummaryItem;

    #[test]
    fn test_redacted_thinking_streaming_consistency() {
        use crate::ui::streaming::test_utils::TestUI;

        let ui = Arc::new(TestUI::new());
        let mut processor = JsonStreamProcessor::new(ui, 1);

        // Create a RedactedThinking block with summary items (as would be stored in session)
        let redacted_thinking = ContentBlock::RedactedThinking {
            id: "rs_12345".to_string(),
            summary: vec![
                ReasoningSummaryItem::SummaryText {
                    text: "**Planning response approach**\n\nThe user is asking a general question about what I can do in this environment.".to_string(),
                },
                ReasoningSummaryItem::SummaryText {
                    text: "**Considering next steps**\n\nI need to respond by outlining what I plan to do first.".to_string(),
                },
            ],
            data: "encrypted_data".to_string(),
            start_time: None,
            end_time: None,
        };

<<<<<<< HEAD
        let message = Message {
            role: MessageRole::Assistant,
            content: MessageContent::Structured(vec![redacted_thinking]),
            request_id: Some(1),
            ..Default::default()
        };
=======
        let message = Message::new_assistant_content(vec![redacted_thinking]).with_request_id(1);
>>>>>>> ca892d7c

        // Extract fragments from the complete message (as would happen when loading a session)
        let fragments = processor.extract_fragments_from_message(&message).unwrap();

        // Verify we get the expected fragments
        let mut reasoning_fragments = Vec::new();
        let mut start_events = 0;
        let mut has_reasoning_complete = false;

        for fragment in &fragments {
            match fragment {
                DisplayFragment::ReasoningSummaryStart => {
                    start_events += 1;
                }
                DisplayFragment::ReasoningSummaryDelta(delta) => {
                    reasoning_fragments.push(delta.clone());
                }
                DisplayFragment::ReasoningComplete => {
                    has_reasoning_complete = true;
                }
                _ => {}
            }
        }

        // Should have 2 reasoning summary items (start + delta per item)
        assert_eq!(start_events, 2);
        assert_eq!(reasoning_fragments.len(), 2);

        // Content should match the raw text from summary items
        assert_eq!(
            reasoning_fragments[0],
            "**Planning response approach**\n\nThe user is asking a general question about what I can do in this environment."
        );
        assert_eq!(
            reasoning_fragments[1],
            "**Considering next steps**\n\nI need to respond by outlining what I plan to do first."
        );

        // Should end with ReasoningComplete
        assert!(has_reasoning_complete);
    }
}<|MERGE_RESOLUTION|>--- conflicted
+++ resolved
@@ -1154,16 +1154,7 @@
             end_time: None,
         };
 
-<<<<<<< HEAD
-        let message = Message {
-            role: MessageRole::Assistant,
-            content: MessageContent::Structured(vec![redacted_thinking]),
-            request_id: Some(1),
-            ..Default::default()
-        };
-=======
         let message = Message::new_assistant_content(vec![redacted_thinking]).with_request_id(1);
->>>>>>> ca892d7c
 
         // Extract fragments from the complete message (as would happen when loading a session)
         let fragments = processor.extract_fragments_from_message(&message).unwrap();
